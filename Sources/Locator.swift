--- conflicted
+++ resolved
@@ -41,20 +41,6 @@
 public class LocatorManager: NSObject, CLLocationManagerDelegate {
 	
 	// MARK: PROPERTIES
-<<<<<<< HEAD
-=======
-
-	public class APIs {
-		
-		/// Google API key
-		public var googleAPIKey: String?
-		
-		/// ipStack API Key (was FreeGeoIP)
-		/// See: https://github.com/apilayer/freegeoip#readme and https://ipstack.com/quickstart
-		public var ipStack: String?
-		
-	}
->>>>>>> 95f74092
 	
 	public class Events {
 		
@@ -296,20 +282,6 @@
 		return request
 	}
 	
-	/// Stop running request
-	///
-	/// - Parameter request: request to stop
-	@discardableResult
-	public func stopRequest(_ request: Request) -> Bool {
-		if let r = request as? LocationRequest {
-			return self.stopLocationRequest(r)
-		}
-		if let r = request as? HeadingRequest {
-			return self.stopHeadingRequest(r)
-		}
-		return false
-	}
-	
 	/// HEADING HELPER FUNCTIONS
 
 	/// Add heading request to queue
@@ -353,7 +325,7 @@
 	/// - Parameter request: request to remove
 	/// - Returns: `true` if removed
 	@discardableResult
-	private func stopHeadingRequest(_ request: HeadingRequest) -> Bool {
+	public func stopHeadingRequest(_ request: HeadingRequest) -> Bool {
 		let removed = self.headingRequests.remove(request)
 		self.stopUpdatingHeadingIfPossible()
 		return removed
@@ -366,7 +338,7 @@
 	/// - Parameter request: request
 	/// - Returns: `true` if request is removed
 	@discardableResult
-	private func stopLocationRequest(_ request: LocationRequest?) -> Bool {
+	public func stopLocationRequest(_ request: LocationRequest?) -> Bool {
 		guard let r = request else { return false }
 		
 		if r.isRecurring { // Recurring requests can only be canceled
