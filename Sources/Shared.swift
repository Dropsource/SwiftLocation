--- conflicted
+++ resolved
@@ -85,145 +85,6 @@
 		return self.dispatchQueue.sync { self._list.count }
 	}
 }
-
-<<<<<<< HEAD
-=======
-/// IP Service
-public enum IPService: CustomStringConvertible {
-	case ipStack
-	case petabyet
-	case smartIP
-	case ipApi
-	
-	internal var url: URL {
-		var url: String = ""
-		switch self {
-		case .ipStack:		url = "http://api.ipstack.com/check?access_key=\(Locator.api.ipStack ?? "")"
-		case .petabyet:		url = "http://api.petabyet.com/geoip/"
-		case .smartIP:		url = "http://smart-ip.net/geoip-json/"
-		case .ipApi:		url = "http://ip-api.com/json"
-		}
-		return URL(string: url)!
-	}
-	
-	internal var apiKey: (required: Bool, key: String?) {
-		switch self {
-		case .ipStack:		return (true,Locator.api.ipStack)
-		case .petabyet:		return (false,nil)
-		case .smartIP:		return (false,nil)
-		case .ipApi:		return (false,nil)
-		}
-	}
-	
-	public var description: String {
-		switch self {
-		case .ipStack:		return "ipStack"
-		case .petabyet:		return "petabyet"
-		case .smartIP:		return "smartIP"
-		case .ipApi:		return "ipApi"
-		}
-	}
-}
-
-/// Type of operation to perform
-///
-/// - getLocation: get location from address string (region is used only if service is Apple, otherwise it will be ignored)
-/// - getPlace: get place info from location coordinates (preferred locale is used only if service is Apple, otherwise it will be ignored)
-public enum GeocoderOperation {
-	case getLocation(address: String, region: CLRegion?)
-	case getPlace(coordinates: CLLocationCoordinate2D, locale: Locale?)
-}
-
-/// Supported geocoder services
-///
-/// - apple: apple built-in service
-/// - openStreetMap: open street map service (nominatim.openstreetmap.org)
-/// - google: google maps (require API key)
-public enum GeocoderService {
-	case apple
-	case openStreetMap
-	case google
-	
-	/// Create new request for given operation
-	///
-	/// - Parameter operation: operation to perform
-	/// - Returns: request instance
-	public func newRequest(operation: GeocoderOperation, timeout: TimeInterval?) -> GeocoderRequest {
-		let t = timeout ?? 10
-		switch self {
-		case .openStreetMap:
-			return Geocoder_OpenStreet(operation: operation, timeout: t)
-		case .apple:
-			return Geocoder_Apple(operation: operation, timeout: t)
-		case .google:
-			return Geocoder_Google(operation: operation, timeout: t)
-		}
-	}
-}
-
-/// Typealias for geocoder success
-public typealias GeocoderRequest_Success = (([Place]) -> (Void))
-
-/// Typealias for geocoder failure
-public typealias GeocoderRequest_Failure = ((LocationError) -> (Void))
-
-/// Protocol for geocoder request instance
-public class GeocoderRequest: Equatable {
-	
-	/// Identifier of the operation
-	public let identifier: String
-	
-	/// Success handler
-	public var success: GeocoderRequest_Success?
-	
-	/// Failure handler
-	public var failure: GeocoderRequest_Failure?
-
-	/// Timeout interval
-	public var timeout: TimeInterval?
-	
-	/// Operation of the request
-	public let operation: GeocoderOperation
-	
-	/// Called when operation is finished
-	internal var isFinished: Bool = false {
-		didSet {
-			if isFinished == true {
-				Locator.geocoderRequests.remove(self)
-			}
-		}
-	}
-	
-	/// Initialization of the geocoder request
-	///
-	/// - Parameter operation: operation to perform
-	init(operation: GeocoderOperation, timeout: TimeInterval) {
-		self.identifier = UUID().uuidString
-		self.operation = operation
-		self.timeout = timeout
-	}
-	
-	/// Execute operation
-	public func execute() {
-		// nop
-	}
-	
-	/// Cancel current execution (if any)
-	public func cancel() {
-		self.isFinished = true
-	}
-	
-	public static func ==(lhs: GeocoderRequest, rhs: GeocoderRequest) -> Bool {
-		return (lhs.identifier == rhs.identifier)
-	}
-}
-
->>>>>>> 95f74092
-/// Identifier type of the request
-public typealias RequestID = String
-
-/// General request protocol
-public protocol Request { }
 
 public class TimeoutManager {
 	
@@ -608,329 +469,4 @@
 	case available
 	case unavailable
 	case invalid
-<<<<<<< HEAD
-}
-=======
-}
-
-public class JSONOperation2 {
-	
-	/// Task of the operation
-	private var task: URLSessionDataTask?
-	
-	/// Callback called on success
-	public var onSuccess: (([String: Any]) -> (Void))? = nil
-	
-	/// Callack called on failure
-	public var onFailure: ((LocationError) -> (Void))? = nil
-	
-	/// Initialize a new download operation with given url
-	///
-	/// - Parameters:
-	///   - url: url to download
-	///   - timeout: timeout, `nil` uses default timeout (10 seconds)
-	public init(_ url: URL, timeout: TimeInterval? = nil) {
-		let request = URLRequest(url: url, cachePolicy: .reloadIgnoringLocalAndRemoteCacheData, timeoutInterval: timeout ?? 10)
-		self.task = URLSession.shared.dataTask(with: request, completionHandler: { [weak self] (data, response, error) in
-			self?.onReceiveResponse(data, response, error)
-		})
-	}
-	
-	/// Response parser
-	///
-	/// - Parameters:
-	///   - data: data received if any
-	///   - response: url response if any
-	///   - error: error if any
-	private func onReceiveResponse(_ data: Data?, _ response: URLResponse?, _ error: Error?) {
-		if let e = error {
-			self.onFailure?(LocationError.other(e.localizedDescription))
-			return
-		}
-		guard let data = data else {
-			self.onFailure?(LocationError.dataParserError)
-			return
-		}
-		
-		if let json = try? JSONSerialization.jsonObject(with: data, options: []),
-			let dictionary = json as? [String: Any] {
-			self.onSuccess?(dictionary)
-		}
-	}
-	
-	/// Execute download and parse
-	public func execute() {
-		self.task?.resume()
-	}
-	
-	/// Cancel operation
-	public func cancel() {
-		self.task?.cancel()
-	}
-}
-
-/// JSON operastion is used to get data from specified url and return a valid json parsed result using SwiftyJSON
-public class JSONOperation {
-	
-	/// Task of the operation
-	private var task: URLSessionDataTask?
-	
-	/// Callback called on success
-	public var onSuccess: ((JSON) -> (Void))? = nil
-	
-	/// Callack called on failure
-	public var onFailure: ((LocationError) -> (Void))? = nil
-	
-	/// Initialize a new download operation with given url
-	///
-	/// - Parameters:
-	///   - url: url to download
-	///   - timeout: timeout, `nil` uses default timeout (10 seconds)
-	public init(_ url: URL, timeout: TimeInterval? = nil) {
-		let request = URLRequest(url: url, cachePolicy: .reloadIgnoringLocalAndRemoteCacheData, timeoutInterval: timeout ?? 10)
-        self.task = URLSession.shared.dataTask(with: request, completionHandler: { [weak self] (data, response, error) in
-            self?.onReceiveResponse(data, response, error)
-        })
-	}
-	
-	/// Response parser
-	///
-	/// - Parameters:
-	///   - data: data received if any
-	///   - response: url response if any
-	///   - error: error if any
-	private func onReceiveResponse(_ data: Data?, _ response: URLResponse?, _ error: Error?) {
-		if let e = error {
-			self.onFailure?(LocationError.other(e.localizedDescription))
-			return
-		}
-		guard let d = data else {
-			self.onFailure?(LocationError.dataParserError)
-			return
-		}
-		do {
-			let json = try JSON(data: d)
-			self.onSuccess?(json)
-		} catch {
-			self.onFailure?(LocationError.dataParserError)
-		}
-	}
-	
-	/// Execute download and parse
-	public func execute() {
-		self.task?.resume()
-	}
-	
-	/// Cancel operation
-	public func cancel() {
-		self.task?.cancel()
-	}
-	
-}
-
-/// This is a generic object used to represent a Place; its shared along all geocoding services as common base.
-public class Place: CustomStringConvertible {
-	
-	/// A user-friendly description of a geographic coordinate, often containing the name of the place,
-	/// its address, and other relevant information.
-	/// This is returned only from reverse geocoding using Apple's service, otherwise it will be `nil`.
-	public internal(set) var placemark: CLPlacemark?
-	
-	/// Coordinates of the place
-	public internal(set) var coordinates: CLLocationCoordinate2D?
-	
-	/// This string is the standard abbreviation used to refer to the country.
-	/// For example, if the placemark location is Apple’s headquarters,
-	/// the value for this property would be the string “US”.
-	public internal(set) var countryCode: String?
-	
-	/// If the placemark location is Apple’s headquarters, for example,
-	/// the value for this property would be the string “United States”.
-	public internal(set) var country: String?
-	
-	
-	@available(*, deprecated: 3.2.1, message: "Use administrativeArea property instead")
-	public var state: String? {
-		return self.administrativeArea
-	}
-	
-	/// The string in this property can be either the spelled out name of the administrative
-	/// area or its designated abbreviation, if one exists.
-	/// If the placemark location is Apple’s headquarters, for example,
-	/// the value for this property would be the string “CA” or “California”.
-	public internal(set) var administrativeArea: String?
-	
-	@available(*, deprecated: 3.2.1, message: "Use subAdministrativeArea property instead")
-	public var county: String? {
-		return self.subAdministrativeArea
-	}
-	
-	/// Subadministrative areas typically correspond to counties or other regions that
-	/// are then organized into a larger administrative area or state.
-	/// For example, if the placemark location is Apple’s headquarters,
-	/// the value for this property would be the string “Santa Clara”,
-	/// which is the county in California that contains the city of Cupertino.
-	public internal(set) var subAdministrativeArea: String?
-
-	@available(*, deprecated: 3.2.1, message: "Use locality property instead")
-	public var neighborhood: String? {
-		return self.locality
-	}
-	
-	/// If the placemark location is Apple’s headquarters, for example,
-	/// the value for this property would be the string “Cupertino”.
-	public internal(set) var locality: String?
-
-	/// This property contains additional information, such as the name of the neighborhood
-	/// or landmark associated with the placemark. It might also refer to a common name
-	/// that is associated with the location.
-	public internal(set) var subLocality: String?
-	
-	@available(*, deprecated: 3.2.1, message: "Use postalCode property instead")
-	public var postcode: String? {
-		return self.postalCode
-	}
-	
-	/// If the placemark location is Apple’s headquarters, for example, the value for this property would be the string “95014”.
-	public internal(set) var postalCode: String?
-
-	/// City
-	public internal(set) var city: String?
-	
-	@available(*, deprecated: 3.2.1, message: "Use subAdministrativeArea property instead")
-	public var cityDistrict: String? {
-		return self.subAdministrativeArea
-	}
-	
-	@available(*, deprecated: 3.2.1, message: "Use thoroughfare property instead")
-	public var road: String? {
-		return self.thoroughfare
-	}
-	
-	/// The street address contains the street name.
-	/// For example, if the placemark location is Apple’s headquarters,
-	/// the value for this property would be the string “Infinite Loop”.
-	public internal(set) var thoroughfare: String?
-
-	@available(*, deprecated: 3.2.1, message: "Use subThoroughfare property instead")
-	public var houseNumber: String? {
-		return self.subThoroughfare
-	}
-	
-	/// Subthroughfares provide information such as the street number for the location.
-	/// For example, if the placemark location is Apple’s headquarters (1 Infinite Loop),
-	/// the value for this property would be the string “1”.
-	public internal(set) var subThoroughfare: String?
-
-	/// The name of the placemark.
-	public internal(set) var name: String?
-	
-	/// The relevant areas of interest associated with the placemark.
-	public internal(set) var POI: String?
-	
-	/// Full address string
-	public internal(set) var formattedAddress: String?
-	
-	/// Raw dictionary created from service
-	public internal(set) var rawDictionary: [String:Any]?
-	
-	internal init() { }
-	
-	/// Initialize with Google raw service data
-	///
-	/// - Parameter json: input json
-	internal init(googleJSON json: JSON) {
-		func ab(forType type: String) -> JSON? {
-			return json["address_components"].arrayValue.first(where: { data in
-				return data["types"].arrayValue.contains(where: { entry in
-					return entry.stringValue == type
-				})
-			})
-		}
-		
-		if let lat = json["geometry"]["location"]["lat"].double, let lon = json["geometry"]["location"]["lng"].double {
-			self.coordinates = CLLocationCoordinate2DMake(lat, lon)
-		}
-		self.name = ab(forType: "establishment")?["long_name"].string
-		if let countryData = ab(forType: "country") {
-			self.countryCode = countryData["short_name"].string
-			self.country = countryData["long_name"].string
-		}
-		self.postalCode = ab(forType: "postal_code")?["long_name"].string
-		self.administrativeArea = ab(forType: "administrative_area_level_1")?["long_name"].string
-		self.subAdministrativeArea = ab(forType: "administrative_area_level_2")?["long_name"].string
-		self.city = ab(forType: "locality")?["long_name"].string
-		self.formattedAddress = json["formatted_address"].string
-		
-		self.locality = ab(forType: "neighborhood")?["long_name"].string ?? ab(forType: "sublocality_level_1")?["long_name"].string
-		self.subLocality = ab(forType: "sublocality_level_2")?["long_name"].string
-		self.thoroughfare = ab(forType: "route")?["long_name"].string
-		if self.thoroughfare == nil {
-			self.thoroughfare = ab(forType: "neighborhood")?["short_name"].string
-		}
-		self.subThoroughfare = ab(forType: "street_number")?["long_name"].string
-		
-		self.POI = ab(forType: "point_of_interest")?["long_name"].string
-		self.rawDictionary = json.dictionaryObject
-	}
-	
-	
-	/// Initialize from Apple's raw service data
-	///
-	/// - Parameter placemark: data
-	internal init?(placemark: CLPlacemark?) {
-		guard let p = placemark else { return nil }
-		self.placemark = p
-		
-		self.name = p.name
-		self.coordinates = p.location?.coordinate
-		self.rawDictionary = p.addressDictionary as? [String: Any]
-
-		self.countryCode = p.isoCountryCode
-		self.country = p.country
-		
-		self.administrativeArea = p.administrativeArea
-		self.subAdministrativeArea = p.subAdministrativeArea
-		self.locality = p.locality
-		self.subLocality = p.subLocality
-
-		self.postalCode = p.postalCode
-		self.thoroughfare = p.thoroughfare
-		self.subAdministrativeArea = p.subThoroughfare
-		
-		if #available(iOS 11.0, *) {
-			if let address = p.postalAddress {
-				self.city = address.city
-			}
-		} else {
-			self.city = p.locality
-		}
-	}
-	
-	internal static func load(placemarks: [CLPlacemark]) -> [Place] {
-		return placemarks.compactMap { Place(placemark: $0) }
-	}
-	
-	public var description: String {
-		return self.name ?? "Unknown Place"
-	}
-}
-
-internal extension String {
-	
-	var urlEncoded: String {
-		return self.addingPercentEncoding(withAllowedCharacters: CharacterSet.urlQueryAllowed)!
-	}
-}
-
-//MARK: - compactMap for Swift 4.0 (not necessary > 4.0)
-
-#if swift(>=4.1)
-#else
-extension Collection {
-	func compactMap<ElementOfResult>(_ transform: (Element) throws -> ElementOfResult?) rethrows -> [ElementOfResult] {
-		return try flatMap(transform)
-	}
-}
-#endif
->>>>>>> 95f74092
+}